"""Recorded event management functions."""
from typing import Any
import json
import logging

from events.group import group
from events.content import message
import store
import crypto
from db import create_safe_db, create_unsafe_db

log = logging.getLogger(__name__)


def _get_authoritative_created_at(event_type: str, event_id: str, recorded_by: str, safedb: Any) -> int | None:
    """Get authoritative created_at from projection table.

    Maps each event type to its projection table and queries for the true created_at value
    that was stored during projection. Returns None if event type doesn't project to a table
    or the row wasn't found.

    Args:
        event_type: The event type (e.g., 'channel', 'group', 'message')
        event_id: The event ID
        recorded_by: The peer who recorded this event
        safedb: Safe database connection

    Returns:
        The authoritative created_at timestamp, or None if not found
    """
    # Map event types to (table_name, id_column_name)
    TABLE_MAP = {
        'channel': ('channels', 'channel_id'),
        'group': ('groups', 'group_id'),
        'peer_shared': ('peers_shared', 'peer_shared_id'),
        'user': ('users', 'user_id'),
        'transit_prekey_shared': ('transit_prekeys_shared', 'transit_prekey_shared_id'),
        'group_prekey_shared': ('group_prekeys_shared', 'group_prekey_shared_id'),
        'group_key_shared': ('group_keys_shared', 'group_key_shared_id'),
        'invite': ('invites', 'invite_id'),
        'message': ('messages', 'message_id'),
        'address': ('addresses', 'address_id'),
        'group_member': ('group_members_wip', 'user_id'),
        'file': ('files', 'file_id'),
        # Note: file_slice and message_attachment are NOT included here because:
        # - file_slice: syncs separately, no created_at in projection table
        # - message_attachment: syncs separately, no created_at in projection table
    }

    if event_type not in TABLE_MAP:
        return None

    table, id_col = TABLE_MAP[event_type]

    try:
        row = safedb.query_one(
            f"SELECT created_at FROM {table} WHERE {id_col} = ? AND recorded_by = ?",
            (event_id, recorded_by)
        )
        return row['created_at'] if row else None
    except Exception as e:
        log.debug(f"Failed to get authoritative created_at for {event_type} {event_id[:20]}...: {e}")
        return None


def is_foreign_local_dep(field: str, event_data: dict[str, Any], recorded_by: str) -> bool:
    """Check if dependency references another peer's local-only data.

    'Local' is relative to the creator - some deps reference the creator's
    local state (never shared). These should only be checked when we ARE
    the creator, and skipped when we're not.

    Examples:
    - peer_shared.peer_id → references creator's local peer
    - key.peer_id → references owner's local peer
    - sync.peer_id → references requester's local peer

    Args:
        field: Dependency field name (e.g., 'peer_id', 'group_id')
        event_data: The event being processed
        recorded_by: Who recorded/is processing this event

    Returns:
        True if this is a foreign local dep (should skip check), False otherwise
    """
    event_type = event_data.get('type')
    created_by = event_data.get('created_by')

    # Schema: key events have created_by referencing creator's local peer (not peer_shared_id)
    # peer_shared events have peer_id referencing creator's local peer
    LOCAL_CREATOR_TYPES = {'transit_key', 'group_key', 'transit_prekey', 'group_prekey'}

    if event_type in LOCAL_CREATOR_TYPES and field == 'created_by':
        # Local events have created_by=peer_id (local). Skip if we're not the creator (foreign local)
        return recorded_by != created_by

    if event_type == 'peer_shared' and field == 'peer_id':
        # peer_shared events have peer_id referencing creator's local peer
        # The creator is the peer whose identity is being shared (peer_id field)
        creator_peer_id = event_data.get('peer_id')
        is_foreign = recorded_by != creator_peer_id
        return is_foreign

    # Sync events have peer_id referencing requester's local peer (always foreign)
    if event_type == 'sync' and field == 'peer_id':
        return True

    return False


def check_deps(event_data: dict[str, Any], recorded_by: str, db: Any) -> list[str]:
    """Check dependencies exist in valid_events for this peer.

    Returns list of missing dependency IDs (empty if all satisfied).
    """
    import logging
    log = logging.getLogger(__name__)

    safedb = create_safe_db(db, recorded_by=recorded_by)

    # Common dependency fields across event types
    # Note: 'key_id' is intentionally excluded because symmetric keys are local-only
    # and not shared between peers. Events encrypted with a key are sent as plaintext
    # during sync responses, so the recording peer should not be required to possess
    # the creator's key event.
<<<<<<< HEAD
    dep_fields = ['group_id', 'channel_id', 'created_by', 'peer_id', 'peer_shared_id', 'invite_id', 'message_id']
=======
    dep_fields = ['group_id', 'channel_id', 'created_by', 'peer_id', 'peer_shared_id', 'invite_id', 'user_id']
>>>>>>> d355515c

    # User events reference invite_id (which contains group/channel metadata)
    # They create stub group/channel rows from the invite during projection
    event_type = event_data.get('type')
    if event_type == 'user':
        dep_fields = ['created_by', 'peer_id', 'invite_id']  # Depend on invite, not group/channel
    elif event_type == 'network':
        # Network events depend on both groups and the creator user
        dep_fields = ['created_by', 'members_group_id', 'admins_group_id', 'creator_user_id']
    elif event_type == 'invite':
        # Invite events need creator to exist for signature verification
        # Network/group/channel are metadata and don't need to exist yet
        dep_fields = ['created_by']

    missing_deps = []

    for field in dep_fields:
        dep_id = event_data.get(field)
        if not dep_id:
            continue

        # Skip foreign local deps (creator's local state we'll never have)
        if is_foreign_local_dep(field, event_data, recorded_by):
            log.debug(f"recorded.check_deps() skipping foreign local dep: {field}={dep_id}")
            continue

        # Check if this dep is valid for this peer
        valid = safedb.query_one(
            "SELECT 1 FROM valid_events WHERE event_id = ? AND recorded_by = ? LIMIT 1",
            (dep_id, recorded_by)
        )
        if not valid:
            log.warning(f"recorded.check_deps() missing dep: {field}={dep_id[:20]}... for peer={recorded_by[:20]}...")
            missing_deps.append(dep_id)

    if missing_deps:
        log.debug(f"recorded.check_deps() total missing deps: {missing_deps}")
    else:
        log.debug(f"recorded.check_deps() all deps satisfied")

    return missing_deps

def project_ids(recorded_ids: list[str], db: Any, _recursion_depth: int = 0) -> list[list[str | None]]:
    """Since `recorded` is the event that triggers projection, this is the central function for projection."""
    """It calls the necessary project functions in other modules for the given event types."""
    import logging
    log = logging.getLogger(__name__)

    if _recursion_depth > 100:
        log.error(f"[PROJECT_IDS] RECURSION LIMIT EXCEEDED depth={_recursion_depth} - possible infinite loop!")
        return []

    log.info(f"recorded.project_ids() projecting {len(recorded_ids)} recorded events (depth={_recursion_depth})")
    projected_ids = [project(id, db, _recursion_depth) for id in recorded_ids]
    log.info(f"recorded.project_ids() completed projection of {len(recorded_ids)} events (depth={_recursion_depth})")
    return projected_ids


def project(recorded_id: str, db: Any, _recursion_depth: int = 0) -> list[str | None]:
    """Project recorded event with two-phase dependency checking.

    Phase 1: Check encryption keys (block if missing).
    Phase 2: Check event dependencies (block if missing).
    Dispatches to type-specific projector if all deps satisfied.
    """
    from events.identity import peer
    from events.content import channel
    import queues
    import json

    unsafedb = create_unsafe_db(db)

    # Get recorded blob from store
    recorded_blob = store.get(recorded_id, unsafedb)
    if not recorded_blob:
        log.warning(f"recorded.project(): blob not found for recorded_id={recorded_id[:30]}...")
        return [None, None]

    # Parse recorded event (plaintext JSON, no unwrap needed)
    recorded_event = crypto.parse_json(recorded_blob)
    ref_id = recorded_event['ref_id']
    recorded_by = recorded_event['recorded_by']

    import logging
    log = logging.getLogger(__name__)
    log.info(f"recorded.project(): ref_id={ref_id[:20]}..., recorded_by={recorded_by[:20]}..., recorded_id={recorded_id[:20]}...")

    # DEBUG: Check if this is a sync request that we're about to process
    temp_type = None
    temp_blob = store.get(ref_id, unsafedb)
    if temp_blob:
        try:
            temp_data = crypto.parse_json(temp_blob)
            temp_type = temp_data.get('type')
            if temp_type == 'sync':
                log.info(f"recorded.project(): SYNC EVENT FOUND! Processing sync request recorded_by={recorded_by[:20]}...")
        except:
            pass

    safedb = create_safe_db(db, recorded_by=recorded_by)

    # Get stored_at from store table as recorded_at
    store_row = unsafedb.query_one("SELECT stored_at FROM store WHERE id = ?", (recorded_id,))
    recorded_at = store_row['stored_at'] if store_row else 0

    # Get referenced event blob
    event_blob = store.get(ref_id, unsafedb)
    if not event_blob:
        return [None, recorded_id]

    # Phase 1: Try to unwrap (for encrypted events)
    plaintext, missing_key_ids = crypto.unwrap_event(event_blob, recorded_by, db)

    # DEBUG: Check if sync events are being blocked on keys
    if temp_type == 'sync':
        log.info(f"recorded.project(): SYNC unwrap result: plaintext={'YES' if plaintext else 'NO'}, missing_keys={missing_key_ids}")

    # Parse event data to determine type (needed for shareable check)
    event_data = None
    event_type = None

    if plaintext:
        # Successfully decrypted or was plaintext
        event_data = crypto.parse_json(plaintext)
        event_type = event_data.get('type')
        if temp_type == 'sync':
            log.info(f"recorded.project(): SYNC parsed, event_type={event_type}")
    elif not missing_key_ids:
        # Not encrypted, try plaintext parsing
        try:
            plaintext = event_blob
            event_data = crypto.parse_json(plaintext)
            event_type = event_data.get('type')
        except Exception as e:
            # Can't parse - skip projection
            print(f"DEBUG PARSE FAILURE: ref_id={ref_id[:20] if ref_id else 'N/A'}..., error={str(e)[:50]}")
            return [None, recorded_id]

    log.info(f"Parsed event data, type={event_type}")

    # Mark non-local-only events as shareable (centralized marking)
    # This happens BEFORE blocking so blocked events (crypto or semantic deps) are still shareable
    # Track that this peer recorded this event and can share it (not who created it)
    LOCAL_ONLY_TYPES = {'peer', 'transit_key', 'group_key', 'transit_prekey', 'group_prekey', 'recorded', 'network_created', 'network_joined', 'invite_accepted'}

    should_mark_shareable = False
    if event_type:
        # We know the type - check if it's shareable
        should_mark_shareable = event_type not in LOCAL_ONLY_TYPES
    elif missing_key_ids:
        # Encrypted blob we can't decrypt - but local events are never encrypted!
        # So this must be shareable
        should_mark_shareable = True

    if should_mark_shareable:
        # Mark event as shareable in shareable_events table
        # For decrypted events: add with created_at from event_data
        # For encrypted events: add placeholder, update after projection with authoritative created_at
        # CRITICAL: Never use recorded_at as created_at (would violate convergence)
        if event_data:
            created_at_from_event = event_data.get('created_at')
            log.debug(f"shareable mark: type={event_type}, event_data exists, created_at={created_at_from_event}")
            if created_at_from_event:
                # Decrypted event with created_at - add immediately with correct created_at
                from events.transit import sync
                log.debug(f"Adding {event_type} {ref_id[:20]}... to shareable_events with created_at={created_at_from_event}")
                sync.add_shareable_event(
                    ref_id,
                    recorded_by,  # This peer recorded the event and can share it
                    created_at_from_event,
                    recorded_at,
                    db
                )
            else:
                log.debug(f"Event data exists but no created_at for {event_type} {ref_id[:20]}...")
        elif event_data is None:
            # Encrypted event - can't decrypt yet, defer shareable_events insert to projection phase
            # (it will be added/updated with authoritative created_at after projection)
            log.debug(f"Encrypted {event_type} - deferring shareable_events insert to projection phase")
        # Note: We don't add placeholder with recorded_at here to maintain convergence invariant

    # Handle crypto blocking (after shareable marking)
    # Block events we can't decrypt - they'll still be shareable and sent during sync
    if missing_key_ids:
        queues.blocked.add(recorded_id, recorded_by, missing_key_ids, safedb)
        return [None, recorded_id]

    # If we got here without event_data, return early
    if not event_data:
        return [None, recorded_id]

    # Phase 2: Check semantic dependencies
    # Special case: Self-created user events with invite proof - creator doesn't have invite as valid event
    # (invite comes from out-of-band link, not network sync)
    event_type = event_data.get('type')
    skip_dep_check = False

    if event_type == 'user' and 'invite_pubkey' in event_data:
        # Self-created user with invite proof: creator doesn't have invite in valid_events
        # (invite comes from out-of-band link, not network sync)
        created_by = event_data.get('created_by')
        if recorded_by == created_by:
            skip_dep_check = True

    # NOTE: Invite validation moved to invite.project() for better modularity
    # Invites from URLs (with invite_accepted) skip validation in projector
    # Invites from sync are validated (signature, network, creator) in projector

    if event_type == 'invite_accepted':
        # invite_accepted events are root-of-trust for joiners - they capture out-of-band
        # trusted data from the invite link. Only self-created ones are valid.
        # However, we still need to check created_by dependency (peer event must exist first
        # for foreign key constraints in transit_prekeys table)
        created_by = event_data.get('created_by')
        print(f"DEBUG invite_accepted: recorded_by={recorded_by[:20]}..., created_by={created_by[:20] if created_by else 'N/A'}...")
        # Do NOT skip dep check - we need peer event to be projected first

    print(f"DEBUG: Before dep check, skip_dep_check={skip_dep_check}, event_type={event_type}")
    if not skip_dep_check:
        print(f"DEBUG: Checking dependencies for {event_type}")
        missing_deps = check_deps(event_data, recorded_by, db)
        if missing_deps:
            # Event dependencies missing - block this event for this peer
            requester_peer_shared_id = event_data.get('peer_shared_id', 'N/A')
            log.warning(f"Blocking {event_type} event {ref_id[:20]}... recorded_by={recorded_by[:20]}... requester_peer_shared={requester_peer_shared_id[:20]}... missing deps: {[d[:20] for d in missing_deps]}")
            print(f"DEBUG BLOCKING: {event_type} event blocked, ref_id={ref_id[:20]}..., recorded_by={recorded_by[:20]}..., missing deps={[d[:20] + '...' for d in missing_deps]}")
            queues.blocked.add(recorded_id, recorded_by, missing_deps, safedb)
            return [None, recorded_id]
    else:
        print(f"DEBUG: Skipping dep check for {event_type}")

    # All dependencies satisfied - proceed with projection
    projected_id = None
    log.info(f"Projecting event type: {event_type}")
    print(f"DEBUG: About to dispatch event_type={event_type}, ref_id={ref_id[:20] if ref_id else 'N/A'}..., recorded_by={recorded_by[:20]}...")

    if event_type == 'message':
        projected_id = message.project(ref_id, recorded_by, recorded_at, db)
    elif event_type == 'group':
        projected_id = group.project(ref_id, recorded_by, recorded_at, db)
    elif event_type == 'peer':
        peer.project(ref_id, recorded_by, db)
        projected_id = ref_id
    elif event_type == 'transit_key':
        from events.transit import transit_key
        transit_key.project(ref_id, recorded_by, db)
        projected_id = ref_id
    elif event_type == 'group_key':
        from events.group import group_key
        group_key.project(ref_id, recorded_by, db)
        projected_id = ref_id
    elif event_type == 'peer_shared':
        from events.identity import peer_shared
        projected_id = peer_shared.project(ref_id, recorded_by, recorded_at, db)
    elif event_type == 'channel':
        channel.project(ref_id, recorded_by, recorded_at, db)
        projected_id = ref_id
    elif event_type == 'sync':
        from events.transit import sync
        sync.project(ref_id, recorded_by, recorded_at, db)
        projected_id = ref_id
    elif event_type == 'invite':
        from events.identity import invite
        projected_id = invite.project(ref_id, recorded_by, recorded_at, db)
    elif event_type == 'user':
        from events.identity import user
        projected_id = user.project(ref_id, recorded_by, recorded_at, db)
    elif event_type == 'transit_prekey':
        from events.transit import transit_prekey
        transit_prekey.project(ref_id, recorded_by, recorded_at, db)
        projected_id = ref_id
    elif event_type == 'transit_prekey_shared':
        from events.transit import transit_prekey_shared
        projected_id = transit_prekey_shared.project(ref_id, recorded_by, recorded_at, db)
    elif event_type == 'group_prekey':
        from events.group import group_prekey
        group_prekey.project(ref_id, recorded_by, recorded_at, db)
        projected_id = ref_id
    elif event_type == 'group_prekey_shared':
        from events.group import group_prekey_shared
        projected_id = group_prekey_shared.project(ref_id, recorded_by, recorded_at, db)
    elif event_type == 'group_key_shared':
        from events.group import group_key_shared
        projected_id = group_key_shared.project(ref_id, recorded_by, recorded_at, db)
        if projected_id is None:
            # Projection failed (can't decrypt - event not for us)
            # Don't mark as valid, but it's still shareable
            log.info(f"group_key_shared projection returned None (not for us), skipping valid marking")
            return [None, recorded_id]
    elif event_type == 'invite_accepted':
        from events.identity import invite_accepted
        log.warning(f"DISPATCHER: Calling invite_accepted.project() for ref_id={ref_id[:20]}..., recorded_by={recorded_by[:20]}...")
        invite_accepted.project(ref_id, recorded_by, recorded_at, db)
    elif event_type == 'group_member':
        from events.group import group_member
        projected_id = group_member.project(ref_id, recorded_by, recorded_at, db)
    elif event_type == 'network':
        from events.identity import network
        projected_id = network.project(ref_id, recorded_by, recorded_at, db)
    elif event_type == 'network_created':
        from events.identity import network_created
        projected_id = network_created.project(ref_id, recorded_by, recorded_at, db)
    elif event_type == 'network_joined':
        from events.identity import network_joined
        projected_id = network_joined.project(ref_id, recorded_by, recorded_at, db)
    elif event_type == 'address':
        from events.identity import address
        projected_id = address.project(ref_id, recorded_by, recorded_at, db)
    elif event_type == 'file':
        from events.content import file
        file.project(ref_id, event_data, recorded_by, recorded_at, db)
        projected_id = ref_id
    elif event_type == 'file_slice':
        from events.content import file_slice
        file_slice.project(ref_id, event_data, recorded_by, recorded_at, db)
        projected_id = ref_id
    elif event_type == 'message_attachment':
        from events.content import message_attachment
        message_attachment.project(ref_id, event_data, recorded_by, recorded_at, db)
        projected_id = ref_id

    # Mark event as valid for this peer
    log.warning(f"[VALID_EVENT] Marking {event_type} event {ref_id[:20]}... as valid for peer {recorded_by[:20]}...")

    # Check if blob is in store before marking as valid
    unsafedb = create_unsafe_db(db)
    in_store = unsafedb.query_one("SELECT 1 FROM store WHERE id = ?", (ref_id,))
    if not in_store:
        log.error(f"[VALID_EVENT_BUG] ❌ Marking event {ref_id[:20]}... as valid but blob NOT in store! type={event_type}")

    safedb.execute(
        "INSERT OR IGNORE INTO valid_events (event_id, recorded_by) VALUES (?, ?)",
        (ref_id, recorded_by)
    )

    # Ensure shareable_events has the authoritative created_at from projection table
    # This is critical for convergence: created_at must come from the projection table, not from initial insertion
    if should_mark_shareable and projected_id:
        actual_created_at = _get_authoritative_created_at(event_type, ref_id, recorded_by, safedb)
        if actual_created_at is not None:
            # Use INSERT OR REPLACE to ensure the row exists with correct created_at
            # (for encrypted events that weren't added initially, or to update existing rows)
            from events.transit import sync
            event_id_bytes = crypto.b64decode(ref_id)
            window_id = sync.compute_storage_window_id(event_id_bytes)
            safedb.execute(
                """INSERT OR REPLACE INTO shareable_events
                   (event_id, can_share_peer_id, created_at, recorded_at, window_id)
                   VALUES (?, ?, ?, ?, ?)""",
                (ref_id, recorded_by, actual_created_at, recorded_at, window_id)
            )
            log.debug(f"Set shareable_events created_at={actual_created_at} for {event_type} {ref_id[:20]}... (from projection table)")

    # Notify blocked queue - unblock events that were waiting for this event
    unblocked_ids = queues.blocked.notify_event_valid(ref_id, recorded_by, safedb)
    if unblocked_ids:
        log.warning(f"Unblocked {len(unblocked_ids)} events after {ref_id[:20]}... became valid for peer {recorded_by[:20]}...")
        # Re-project unblocked events recursively
        project_ids(unblocked_ids, db, _recursion_depth + 1)
    else:
        log.debug(f"No events to unblock after {ref_id[:20]}... for peer {recorded_by[:20]}...")

    return [projected_id, recorded_id]


def create(ref_id: str, recorded_by: str, t_ms: int, db: Any, return_dupes: bool) -> str:
    """Create a recorded event for the given ref_id and return the recorded_id."""
    import logging
    log = logging.getLogger(__name__)

    log.debug(f"recorded.create() creating recorded event: ref_id={ref_id}, recorded_by={recorded_by}, t_ms={t_ms}")

    # Log ALL recorded event creations with ref_id and recorded_by for debugging
    log.info(f">>> recorded.create(): ref_id={ref_id[:20]}..., recorded_by={recorded_by[:20]}...")

    # Build recorded event (no created_by, no created_at - deterministic per peer+event)
    event_data = {
        'type': 'recorded',
        'ref_id': ref_id,
        'recorded_by': recorded_by
    }

    blob = json.dumps(event_data).encode()

    unsafedb = create_unsafe_db(db)

    # Store the recorded blob
    recorded_id = store.blob(blob, t_ms, return_dupes, unsafedb)

    log.debug(f"recorded.create() stored recorded_id={recorded_id}")

    # Projection happens later via explicit project() call
    return recorded_id<|MERGE_RESOLUTION|>--- conflicted
+++ resolved
@@ -123,11 +123,7 @@
     # and not shared between peers. Events encrypted with a key are sent as plaintext
     # during sync responses, so the recording peer should not be required to possess
     # the creator's key event.
-<<<<<<< HEAD
-    dep_fields = ['group_id', 'channel_id', 'created_by', 'peer_id', 'peer_shared_id', 'invite_id', 'message_id']
-=======
-    dep_fields = ['group_id', 'channel_id', 'created_by', 'peer_id', 'peer_shared_id', 'invite_id', 'user_id']
->>>>>>> d355515c
+    dep_fields = ['group_id', 'channel_id', 'created_by', 'peer_id', 'peer_shared_id', 'invite_id', 'message_id', 'user_id']
 
     # User events reference invite_id (which contains group/channel metadata)
     # They create stub group/channel rows from the invite during projection
