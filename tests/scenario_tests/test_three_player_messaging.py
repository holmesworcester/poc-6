--- conflicted
+++ resolved
@@ -98,12 +98,8 @@
 
     # Sync messages
     print("\n=== Sync Round 2: Message exchange ===")
-<<<<<<< HEAD
-    for round_num in range(15):  # More rounds to ensure convergence
-=======
     # Need extra rounds with new timing model where messages are delivered in next tick
     for round_num in range(20):
->>>>>>> c6ead879
         tick.tick(t_ms=6000 + round_num * 100, db=db)
 
     # Verify message delivery
