--- conflicted
+++ resolved
@@ -1,13 +1,22 @@
 """Tick system for running periodic jobs.
 
 This module provides a simple tick() function that runs all recurring
-<<<<<<< HEAD
 operations from the jobs registry. Each job decides whether it should run
 based on its own logic (frequency + custom conditions).
 
 tick() maintains state in the job_state database table (survives process
 restarts) and passes last_run_at to jobs as a parameter. Jobs are stateless
 and deterministic.
+
+Flow (order determined by jobs.JOBS registry):
+1. Send connection announcements (sync_connect)
+2. Receive incoming (sync responses + connects)
+3. Send sync requests
+4. Receive incoming again
+5. Purge expired connections
+6. Message rekey and purge (forward secrecy)
+7. Purge expired events (TTL-based)
+8. Replenish prekeys when low
 """
 from typing import Any
 from db import create_unsafe_db
@@ -23,20 +32,6 @@
     unsafedb = create_unsafe_db(db)
     unsafedb.execute("DELETE FROM job_state")
     db.commit()
-=======
-operations in sequence. It's designed for deterministic testing where
-we want to control exactly when jobs run.
-
-Flow:
-1. Establish/refresh connections with all known peers
-2. Process incoming connects and sync responses
-3. Send sync requests (uses established connections)
-4. Process incoming sync responses
-5. Purge expired connections
-"""
-from typing import Any
-from events.transit import sync, sync_connect
->>>>>>> a89e267b
 
 
 def tick(t_ms: int, db: Any) -> None:
@@ -54,7 +49,6 @@
         t_ms: Current time in milliseconds
         db: Database connection
     """
-<<<<<<< HEAD
     unsafedb = create_unsafe_db(db)
 
     for job in jobs.JOBS:
@@ -76,25 +70,4 @@
                    VALUES (?, ?, ?)""",
                 (job.name, t_ms, t_ms)
             )
-            db.commit()
-=======
-    # Phase 1: Send connection announcements to establish/refresh connections
-    sync_connect.send_connect_to_all(t_ms=t_ms, db=db)
-    db.commit()
-
-    # Phase 2: Process incoming (both connects and sync responses)
-    sync.receive(batch_size=20, t_ms=t_ms, db=db)
-    db.commit()
-
-    # Phase 3: Send sync requests (uses established connections)
-    sync.send_request_to_all(t_ms=t_ms, db=db)
-    db.commit()
-
-    # Phase 4: Process incoming sync responses
-    sync.receive(batch_size=20, t_ms=t_ms, db=db)
-    db.commit()
-
-    # Phase 5: Purge expired connections
-    sync_connect.purge_expired(t_ms=t_ms, db=db)
-    db.commit()
->>>>>>> a89e267b
+            db.commit()